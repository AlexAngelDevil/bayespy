################################################################################
# Copyright (C) 2011-2013 Jaakko Luttinen
#
# This file is licensed under the MIT License.
################################################################################


"""
General numerical functions and methods.

"""
from scipy.optimize import approx_fprime
import functools
import itertools
import operator
import builtins

import sys
import getopt

import numpy as np
import scipy as sp
import scipy.linalg as linalg
import scipy.special as special
import scipy.optimize as optimize
import scipy.sparse as sparse

import tempfile as tmp

import unittest
from numpy import testing


def flatten_axes(X, *ndims):
    ndim = sum(ndims)
    if np.ndim(X) < ndim:
        raise ValueError("Not enough ndims in the array")
    if len(ndims) == 0:
        return X
    shape = np.shape(X)
    i = np.ndim(X) - ndim
    plates = shape[:i]
    nd_sums = i + np.cumsum((0,) + ndims)
    sizes = tuple(
        np.prod(shape[i:j])
        for (i, j) in zip(nd_sums[:-1], nd_sums[1:])
    )
    return np.reshape(X, plates + sizes)


def reshape_axes(X, *shapes):
    ndim = len(shapes)
    if np.ndim(X) < ndim:
        raise ValueError("Not enough ndims in the array")
    i = np.ndim(X) - ndim
    sizes = tuple(np.prod(sh) for sh in shapes)
    if np.shape(X)[i:] != sizes:
        raise ValueError("Shapes inconsistent with sizes")
    shape = tuple(i for sh in shapes for i in sh)
    return np.reshape(X, np.shape(X)[:i] + shape)


def find_set_index(index, set_lengths):
    """
    Given set sizes and an index, returns the index of the set

    The given index is for the concatenated list of the sets.
    """
    # Negative indices to positive
    if index < 0:
        index += np.sum(set_lengths)

    # Indices must be on range (0, N-1)
    if index >= np.sum(set_lengths) or index < 0:
        raise Exception("Index out bounds")

    return np.searchsorted(np.cumsum(set_lengths), index, side='right')


def parse_command_line_arguments(mandatory_args, *optional_args_list, argv=None):
    """
    Parse command line arguments of style "--parameter=value".

    Parameter specification is tuple: (name, converter, description).

    Some special handling:

    * If converter is None, the command line does not accept any value
      for it, but instead use either "--option" to enable or
      "--no-option" to disable.

    * If argument name contains hyphens, those are converted to
      underscores in the keys of the returned dictionaries.

    Parameters
    ----------

    mandatory_args : list of tuples
        Specs for mandatory arguments

    optional_args_list : list of lists of tuples
        Specs for each optional arguments set

    argv : list of strings (optional)
        The command line arguments. By default, read sys.argv.

    Returns
    -------

    args : dictionary
        The parsed mandatory arguments

    kwargs : dictionary
        The parsed optional arguments

    Examples
    --------

    >>> from pprint import pprint as print
    >>> from bayespy.utils import misc
    >>> (args, kwargs) = misc.parse_command_line_arguments(
    ...     # Mandatory arguments
    ...     [
    ...         ('name',     str,  "Full name"),
    ...         ('age',      int,  "Age (years)"),
    ...         ('employed', None, "Working"),
    ...     ],
    ...     # Optional arguments
    ...     [
    ...         ('phone',          str, "Phone number"),
    ...         ('favorite-color', str, "Favorite color")
    ...     ],
    ...     argv=['--name=John Doe',
    ...           '--age=42',
    ...           '--no-employed',
    ...           '--favorite-color=pink']
    ... )
    >>> print(args)
    {'age': 42, 'employed': False, 'name': 'John Doe'}
    >>> print(kwargs)
    {'favorite_color': 'pink'}

    It is possible to have several optional argument sets:

    >>> (args, kw_info, kw_fav) = misc.parse_command_line_arguments(
    ...     # Mandatory arguments
    ...     [
    ...         ('name',     str,  "Full name"),
    ...     ],
    ...     # Optional arguments (contact information)
    ...     [
    ...         ('phone', str, "Phone number"),
    ...         ('email', str, "E-mail address")
    ...     ],
    ...     # Optional arguments (preferences)
    ...     [
    ...         ('favorite-color', str, "Favorite color"),
    ...         ('favorite-food',  str, "Favorite food")
    ...     ],
    ...     argv=['--name=John Doe',
    ...           '--favorite-color=pink',
    ...           '--email=john.doe@email.com',
    ...           '--favorite-food=spaghetti']
    ... )
    >>> print(args)
    {'name': 'John Doe'}
    >>> print(kw_info)
    {'email': 'john.doe@email.com'}
    >>> print(kw_fav)
    {'favorite_color': 'pink', 'favorite_food': 'spaghetti'}

    """

    if argv is None:
        argv = sys.argv[1:]

    mandatory_arg_names = [arg[0] for arg in mandatory_args]

    # Sizes of each optional argument list
    optional_args_lengths = [len(opt_args) for opt_args in optional_args_list]

    all_args = mandatory_args + functools.reduce(operator.add, optional_args_list, [])

    # Create a list of arg names for the getopt parser
    arg_list = []
    for arg in all_args:
        arg_name = arg[0].lower()
        if arg[1] is None:
            arg_list.append(arg_name)
            arg_list.append("no-" + arg_name)
        else:
            arg_list.append(arg_name + "=")

    if len(set(arg_list)) < len(arg_list):
        raise Exception("Argument names are not unique")

    # Use getopt parser
    try:
        (cl_opts, cl_args) = getopt.getopt(argv, "", arg_list)
    except getopt.GetoptError as err:
        print(err)
        print("Usage:")
        for arg in all_args:
            if arg[1] is None:
                print("--{0}\t{1}".format(arg[0].lower(),
                                          arg[2]))
            else:
                print("--{0}=<{1}>\t{2}".format(arg[0].lower(),
                                               str(arg[1].__name__).upper(),
                                               arg[2]))
        sys.exit(2)

    # A list of all valid flag names: ["--first-argument", "--another-argument"]
    valid_flags = []
    valid_flag_arg_indices = []
    for (ind, arg) in enumerate(all_args):
        valid_flags.append("--" + arg[0].lower())
        valid_flag_arg_indices.append(ind)
        if arg[1] is None:
            valid_flags.append("--no-" + arg[0].lower())
            valid_flag_arg_indices.append(ind)

    # Go through all the given command line arguments and store them in the
    # correct dictionaries
    args = dict()
    kwargs_list = [dict() for i in range(len(optional_args_list))]
    handled_arg_names = []
    for (cl_opt, cl_arg) in cl_opts:

        # Get the index of the argument
        try:
            ind = valid_flag_arg_indices[valid_flags.index(cl_opt.lower())]
        except ValueError:
            print("Invalid command line argument: {0}".format(cl_opt))
            raise Exception("Invalid argument given")

        # Check that the argument wasn't already given and then mark the
        # argument as handled
        if all_args[ind][0] in handled_arg_names:
            raise Exception("Same argument given multiple times")
        else:
            handled_arg_names.append(all_args[ind][0])

        # Check whether to add the argument to the mandatory or optional
        # argument dictionary
        if ind < len(mandatory_args):
            dict_to = args
        else:
            dict_index = find_set_index(ind - len(mandatory_args),
                                        optional_args_lengths)
            dict_to = kwargs_list[dict_index]

        # Convert and store the argument
        convert_function = all_args[ind][1]
        arg_name = all_args[ind][0].replace('-', '_')
        if convert_function is None:
            if cl_opt[:5] == "--no-":
                dict_to[arg_name] = False
            else:
                dict_to[arg_name] = True
        else:
            dict_to[arg_name] = convert_function(cl_arg)

    # Check if some mandatory argument was not given
    for arg_name in mandatory_arg_names:
        if arg_name not in handled_arg_names:
            raise Exception("Mandatory argument --{0} not given".format(arg_name))

    return tuple([args] + kwargs_list)


def composite_function(function_list):
    """
    Construct a function composition from a list of functions.

    Given a list of functions [f,g,h], constructs a function :math:`h \circ g
    \circ f`.  That is, returns a function :math:`z`, for which :math:`z(x) =
    h(g(f(x)))`.
    """
    def composite(X):
        for function in function_list:
            X = function(X)
        return X
    return composite

    
def ceildiv(a, b):
    """
    Compute a divided by b and rounded up.
    """
    return -(-a // b)

def rmse(y1, y2, axis=None):
    return np.sqrt(np.mean((y1-y2)**2, axis=axis))

def is_callable(f):
    return hasattr(f, '__call__')

def atleast_nd(X, d):
    if np.ndim(X) < d:
        sh = (d-np.ndim(X))*(1,) + np.shape(X)
        X = np.reshape(X, sh)
    return X

def T(X):
    """
    Transpose the matrix.
    """
    return np.swapaxes(X, -1, -2)

class TestCase(unittest.TestCase):
    """
    Simple base class for unit testing.

    Adds NumPy's features to Python's unittest.
    """

    def assertAllClose(self, A, B, 
                       msg="Arrays not almost equal", 
                       rtol=1e-4,
                       atol=0):

        self.assertEqual(np.shape(A), np.shape(B), msg=msg)
        testing.assert_allclose(A, B, err_msg=msg, rtol=rtol, atol=atol)
        pass

    def assertArrayEqual(self, A, B, msg="Arrays not equal"):
        self.assertEqual(np.shape(A), np.shape(B), msg=msg)
        testing.assert_array_equal(A, B, err_msg=msg)
        pass

    def assertMessage(self, M1, M2):
        
        if len(M1) != len(M2):
            self.fail("Message lists have different lengths")

        for (m1, m2) in zip(M1, M2):
            self.assertAllClose(m1, m2)

        pass

    def assertMessageToChild(self, X, u):
        self.assertMessage(X._message_to_child(), u)
        pass


    def _get_pack_functions(self, plates, dims):

        inds = np.concatenate(
            [
                [0],
                np.cumsum(
                    [
                        np.prod(dimi) * np.prod(plates)
                        for dimi in dims
                    ]
                )
            ]
        ).astype(np.int)

        def pack(x):
            return [
                np.reshape(x[start:end], plates + dimi)
                for (start, end, dimi) in zip(inds[:-1], inds[1:], dims)
            ]

        def unpack(u):
            return np.concatenate(
                [
                    np.broadcast_to(ui, plates + dimi).ravel()
                    for (ui, dimi) in zip(u, dims)
                ]
            )

        return (pack, unpack)


    def assert_message_to_parent(self, child, parent, postprocess=lambda u: u,
                                 eps=1e-6, rtol=1e-4, atol=0):

        (pack, unpack) = self._get_pack_functions(parent.plates, parent.dims)

        def cost(x):
            parent.u = pack(x)
            return child.lower_bound_contribution()

        d = postprocess(pack(unpack(parent._message_from_children())))

        d_num = postprocess(
            pack(
                approx_fprime(
                    unpack(parent.u),
                    cost,
                    eps
                )
            )
        )

        # for (i, j) in zip(postprocess(pack(d)), postprocess(pack(d_num))):
        #     print(i)
        #     print(j)

        assert len(d_num) == len(d)

        for i in range(len(d)):
            self.assertAllClose(d[i], d_num[i], rtol=rtol, atol=atol)


    def assert_moments(self, node, postprocess=lambda u: u, eps=1e-6,
                       rtol=1e-4, atol=0):

        (u, g) = node._distribution.compute_moments_and_cgf(node.phi)

        (pack, unpack) = self._get_pack_functions(node.plates, node.dims)

        def cost(x):
            (_, g) = node._distribution.compute_moments_and_cgf(pack(x))
            return -np.sum(g)

        u_num = pack(
            approx_fprime(
                unpack(node.phi),
                cost,
                eps
            )
        )

        assert len(u_num) == len(u)

        up = postprocess(u)
        up_num = postprocess(u_num)

        for i in range(len(up)):
            self.assertAllClose(up[i], up_num[i], rtol=rtol, atol=atol)

        pass



def symm(X):
    """
    Make X symmetric.
    """
    return 0.5 * (X + np.swapaxes(X, -1, -2))

def unique(l):
    """
    Remove duplicate items from a list while preserving order.
    """
    seen = set()
    seen_add = seen.add
    return [ x for x in l if x not in seen and not seen_add(x)]    

def tempfile(prefix='', suffix=''):
    return tmp.NamedTemporaryFile(prefix=prefix, suffix=suffix).name

def write_to_hdf5(group, data, name):
    """
    Writes the given array into the HDF5 file.
    """
    try:
        # Try using compression. It doesn't work for scalars.
        group.create_dataset(name, 
                             data=data, 
                             compression='gzip')
    except TypeError:
        group.create_dataset(name, 
                             data=data)
    except ValueError:
        raise ValueError('Could not write %s' % data)


def nans(size=()):
    return np.tile(np.nan, size)

def trues(shape):
    return np.ones(shape, dtype=np.bool)

def identity(*shape):
    return np.reshape(np.identity(np.prod(shape)), shape+shape)

def array_to_scalar(x):
    # This transforms an N-dimensional array to a scalar. It's most
    # useful when you know that the array has only one element and you
    # want it out as a scalar.
    return np.ravel(x)[0]

#def diag(x):


def put(x, indices, y, axis=-1, ufunc=np.add):
    """A kind of inverse mapping of `np.take`

    In a simple, the operation can be thought as:

    .. code-block:: python

       x[indices] += y

    with the exception that all entries of `y` are used instead of just the
    first occurence corresponding to a particular element. That is, the results
    are accumulated, and the accumulation function can be changed by providing
    `ufunc`. For instance, `np.multiply` corresponds to:

    .. code-block:: python

       x[indices] *= y

    Whereas `np.take` picks indices along an axis and returns the resulting
    array, `put` similarly picks indices along an axis but accumulates the
    given values to those entries.

    Example
    -------

    .. code-block:: python

       >>> x = np.zeros(3)
       >>> put(x, [2, 2, 0, 2, 2], 1)
       array([ 1.,  0.,  4.])

    `y` must broadcast to the shape of `np.take(x, indices)`:

    .. code-block:: python

       >>> x = np.zeros((3,4))
       >>> put(x, [[2, 2, 0, 2, 2], [1, 2, 1, 2, 1]], np.ones((2,1,4)), axis=0)
       array([[ 1.,  1.,  1.,  1.],
              [ 3.,  3.,  3.,  3.],
              [ 6.,  6.,  6.,  6.]])

    """
    #x = np.copy(x)
    ndim = np.ndim(x)
    if not isinstance(axis, int):
        raise ValueError("Axis must be an integer")

    # Make axis index positive: [0, ..., ndim-1]
    if axis < 0:
        axis = axis + ndim
    if axis < 0 or axis >= ndim:
        raise ValueError("Axis out of bounds")

    indices = axis*(slice(None),) + (indices,) + (ndim-axis-1)*(slice(None),)
    #y = add_trailing_axes(y, ndim-axis-1)
    ufunc.at(x, indices, y)
    return x


def put_simple(y, indices, axis=-1, length=None):
    """An inverse operation of `np.take` with accumulation and broadcasting.

    Compared to `put`, the difference is that the result array is initialized
    with an array of zeros whose shape is determined automatically and `np.add`
    is used as the accumulator.

    """

    if length is None:
        # Try to determine the original length of the axis by finding the
        # largest index. It is more robust to give the length explicitly.
        indices = np.copy(indices)
        indices[indices<0] = np.abs(indices[indices<0]) - 1
        length = np.amax(indices) + 1

    if not isinstance(axis, int):
        raise ValueError("Axis must be an integer")

    # Make axis index negative: [-ndim, ..., -1]
    if axis >= 0:
        raise ValueError("Axis index must be negative")

    y = atleast_nd(y, abs(axis)-1)
    shape_y = np.shape(y)
    end_before = axis - np.ndim(indices) + 1
    start_after = axis + 1
    if end_before == 0:
        shape_x = shape_y + (length,)
    elif start_after == 0:
        shape_x = shape_y[:end_before] + (length,)
    else:
        shape_x = shape_y[:end_before] + (length,) + shape_y[start_after:]

    x = np.zeros(shape_x)

    return put(x, indices, y, axis=axis)


def grid(x1, x2):
    """ Returns meshgrid as a (M*N,2)-shape array. """
    (X1, X2) = np.meshgrid(x1, x2)
    return np.hstack((X1.reshape((-1,1)),X2.reshape((-1,1))))


# class CholeskyDense():

#     def __init__(self, K):
#         self.U = linalg.cho_factor(K)

#     def solve(self, b):
#         if sparse.issparse(b):
#             b = b.toarray()
#         return linalg.cho_solve(self.U, b)

#     def logdet(self):
#         return 2*np.sum(np.log(np.diag(self.U[0])))

#     def trace_solve_gradient(self, dK):
#         return np.trace(self.solve(dK))

# class CholeskySparse():

#     def __init__(self, K):
#         self.LD = cholmod.cholesky(K)

#     def solve(self, b):
#         if sparse.issparse(b):
#             b = b.toarray()
#         return self.LD.solve_A(b)

#     def logdet(self):
#         return self.LD.logdet()
#         #np.sum(np.log(LD.D()))

#     def trace_solve_gradient(self, dK):
#         # WTF?! numpy.multiply doesn't work for two sparse
#         # matrices.. It returns a result but it is incorrect!

#         # Use the identity trace(K\dK)=sum(inv(K).*dK) by computing
#         # the sparse inverse (lower triangular part)
#         iK = self.LD.spinv(form='lower')
#         return (2*iK.multiply(dK).sum()
#                 - iK.diagonal().dot(dK.diagonal()))
#         # Multiply by two because of symmetry (remove diagonal once
#         # because it was taken into account twice)
#         #return np.multiply(self.LD.inv().todense(),dK.todense()).sum()
#         #return self.LD.inv().multiply(dK).sum() # THIS WORKS
#         #return np.multiply(self.LD.inv(),dK).sum() # THIS NOT WORK!! WTF??
#         iK = self.LD.spinv()
#         return iK.multiply(dK).sum()
#         #return (2*iK.multiply(dK).sum()
#         #        - iK.diagonal().dot(dK.diagonal()))
#         #return (2*np.multiply(iK, dK).sum()
#         #        - iK.diagonal().dot(dK.diagonal())) # THIS NOT WORK!!
#         #return np.trace(self.solve(dK))


# def cholesky(K):
#     if isinstance(K, np.ndarray):
#         return CholeskyDense(K)
#     elif sparse.issparse(K):
#         return CholeskySparse(K)
#     else:
#         raise Exception("Unsupported covariance matrix type")

# Computes log probability density function of the Gaussian
# distribution
def gaussian_logpdf(y_invcov_y,
                    y_invcov_mu,
                    mu_invcov_mu,
                    logdetcov,
                    D):

    return (-0.5*D*np.log(2*np.pi)
            -0.5*logdetcov
            -0.5*y_invcov_y
            +y_invcov_mu
            -0.5*mu_invcov_mu)


def zipper_merge(*lists):
    """
    Combines lists by alternating elements from them.

    Combining lists [1,2,3], ['a','b','c'] and [42,666,99] results in
    [1,'a',42,2,'b',666,3,'c',99]

    The lists should have equal length or they are assumed to have the length of
    the shortest list.

    This is known as alternating merge or zipper merge.
    """
    
    return list(builtins.sum(zip(*lists), ()))

def remove_whitespace(s):
    return ''.join(s.split())
    
def is_numeric(a):
    return (np.isscalar(a) or
            isinstance(a, list) or
            isinstance(a, np.ndarray))

def is_scalar_integer(x):
    t = np.asanyarray(x).dtype.type
    return np.ndim(x) == 0 and issubclass(t, np.integer)


def is_sparse(x):
    return sparse.issparse(x)


def change_sparse_data(x, y):
    z = x.copy()
    z.data = y
    return z


def asarray(x):
    """ NumPy `asanyarray` function with sparse matrix support """
    return (
        x if is_sparse(x) else
        np.asanyarray(x)
    )


def any(x):
    """ NumPy `any` function with sparse matrix support """
    return (
        np.any(x.data) if is_sparse(x) else
        np.any(x)
    )


def gammaln_add1(x):
    """ Compute gammaln(x+1) with sparse matrix support """
    z = (
        x.data if is_sparse(x) else
        x
    )
    y = special.gammaln(z + 1)
    return (
        change_sparse_data(x, y) if is_sparse(x) else
        y
    )


def isinteger(x):
    try:
        # Not using asanyarray keeps sparse matrix support
        t = x.dtype.type
    except AttributeError:
        t = np.asanyarray(x).dtype.type
    return ( issubclass(t, np.integer) or issubclass(t, np.bool_) )


def is_string(s):
    return isinstance(s, str)

def multiply_shapes(*shapes):
    """
    Compute element-wise product of lists/tuples.

    Shorter lists are concatenated with leading 1s in order to get lists with
    the same length.
    """

    # Make the shapes equal length
    shapes = make_equal_length(*shapes)

    # Compute element-wise product
    f = lambda X,Y: (x*y for (x,y) in zip(X,Y))
    shape = functools.reduce(f, shapes)

    return tuple(shape)

def make_equal_length(*shapes):
    """
    Make tuples equal length.

    Add leading 1s to shorter tuples.
    """
    
    # Get maximum length
    max_len = max((len(shape) for shape in shapes))

    # Make the shapes equal length
    shapes = ((1,)*(max_len-len(shape)) + tuple(shape) for shape in shapes)

    return shapes


def make_equal_ndim(*arrays):
    """
    Add trailing unit axes so that arrays have equal ndim
    """
    shapes = [np.shape(array) for array in arrays]
    shapes = make_equal_length(*shapes)
    arrays = [np.reshape(array, shape)
              for (array, shape) in zip(arrays, shapes)]
    return arrays


def sum_to_dim(A, dim):
    """
    Sum leading axes of A such that A has dim dimensions.
    """
    dimdiff = np.ndim(A) - dim
    if dimdiff > 0:
        axes = np.arange(dimdiff)
        A = np.sum(A, axis=axes)
    return A


def broadcasting_multiplier(plates, *args):
    """
    Compute the plate multiplier for given shapes.

    The first shape is compared to all other shapes (using NumPy
    broadcasting rules). All the elements which are non-unit in the first
    shape but 1 in all other shapes are multiplied together.

    This method is used, for instance, for computing a correction factor for
    messages to parents: If this node has non-unit plates that are unit
    plates in the parent, those plates are summed. However, if the message
    has unit axis for that plate, it should be first broadcasted to the
    plates of this node and then summed to the plates of the parent. In
    order to avoid this broadcasting and summing, it is more efficient to
    just multiply by the correct factor. This method computes that
    factor. The first argument is the full plate shape of this node (with
    respect to the parent). The other arguments are the shape of the message
    array and the plates of the parent (with respect to this node).
    """

    # Check broadcasting of the shapes
    for arg in args:
        broadcasted_shape(plates, arg)

    # Check that each arg-plates are a subset of plates?
    for arg in args:
        if not is_shape_subset(arg, plates):
            raise ValueError("The shapes in {0} are not a sub-shape of "
                             "plates {1}".format(args, plates))

    r = 1
    for j in range(-len(plates),0):
        mult = True
        for arg in args:
            # if -j <= len(arg) and arg[j] != 1:
            if not (-j > len(arg) or arg[j] == 1):
                mult = False
        if mult:
            r *= plates[j]
    return r


def sum_multiply_to_plates(*arrays, to_plates=(), from_plates=None, ndim=0):
    """
    Compute the product of the arguments and sum to the target shape.
    """
    arrays = list(arrays)
    def get_plates(x):
        if ndim == 0:
            return x
        else:
            return x[:-ndim]

    plates_arrays = [get_plates(np.shape(array)) for array in arrays]
    product_plates = broadcasted_shape(*plates_arrays)

    if from_plates is None:
        from_plates = product_plates
        r = 1
    else:
        r = broadcasting_multiplier(from_plates, product_plates, to_plates)

    for ind in range(len(arrays)):
        plates_others = plates_arrays[:ind] + plates_arrays[(ind+1):]
        plates_without = broadcasted_shape(to_plates, *plates_others)
        ax = axes_to_collapse(plates_arrays[ind], #get_plates(np.shape(arrays[ind])),
                              plates_without)
        if ax:
            ax = tuple([a-ndim for a in ax])
            arrays[ind] = sum(arrays[ind], axis=ax, keepdims=True)

    plates_arrays = [get_plates(np.shape(array)) for array in arrays]
    product_plates = broadcasted_shape(*plates_arrays)

    ax = axes_to_collapse(product_plates, to_plates)
    if ax:
        ax = tuple([a-ndim for a in ax])
        y = sum_multiply(*arrays, axis=ax, keepdims=True)
    else:
        y = functools.reduce(np.multiply, arrays)
    y = squeeze_to_dim(y, len(to_plates) + ndim)
    return r * y


<<<<<<< HEAD
def validate_axes(axis, ndim):
    try:
        x = tuple(axis)
    except TypeError:
        x = (axis,)

    y = tuple(i if i >= 0 else i + ndim for i in x)

    if len(set(y)) != len(y):
        raise ValueError("duplicate value in 'axis'")

    type_ok = (
        np.issubdtype(np.dtype(type(i)), np.integer)
        for i in y
    )
    if not builtins.all(type_ok):
        raise ValueError("axis must be integer")

    if builtins.any((i < 0) or (i >= ndim) for i in y):
        raise ValueError("'axis' entry is out of bounds")

    return sorted(y)


def _sum_sparse(x, axis, keepdims):
    ax = validate_axes(axis, ndim=2)
    y = np.atleast_2d(
        np.asarray(
            np.sum(x)             if len(ax) == 2 else
            np.sum(x, axis=ax[0]) if len(ax) == 1 else
            x.toarray()
        )
    )
    return (
        y if keepdims else
        np.squeeze(y, axis=ax)
    )


def sum(x, axis=None, keepdims=False):
    return (
        _sum_sparse(x, axis, keepdims) if is_sparse(x) else
        np.sum(x, axis=axis, keepdims=keepdims)
    )


def pop(xs, i):
    ys = list(xs)
    x = ys.pop(i)
    return (x, xs.__class__(ys))


def _sparse_sum_multiply(xs, axis, keepdims, sumaxis):

    # TODO/FIXME: Sparse matrix support and compatibility with NumPy arrays and
    # functions is extremely bad. Thus, this function only implements some
    # specific cases but no general recipe.
=======
def multiply(*arrays):
    return functools.reduce(np.multiply, arrays, 1)


def sum_multiply(*args, axis=None, sumaxis=True, keepdims=False):
>>>>>>> 37b656d1

    # Broadcasted limensionality of the inputs
    max_dim = builtins.max(np.ndim(x) for x in xs)

    # Validate axes and standardize the format to a tuple of unique sorted
    # indices in {0,...,max_dim-1}.
    valid_axes = validate_axes(
        (
            list(range(max_dim)) if axis is None else
            axis
        ),
        max_dim
    )
    # Convert axes to negative indices and to contain the axes that are
    # summed over
    axes_to_sum = [
        a - max_dim
        for a in range(max_dim)
        if sumaxis == (a in valid_axes)
    ]

    are_sparse = [is_sparse(x) for x in xs]
    i = are_sparse.index(True)
    (x, x_others) = pop(xs, i)
    if len(x_others) != 1:
        raise NotImplementedError()
    y = x_others[0]

    def not_implemented(msg=""):
        raise NotImplementedError(msg)

    return (
        #
        # Sum multiply for shapes (M,N) and (M,N) over any axes
        #
        # No broadcasting, see:
        # https://github.com/scipy/scipy/issues/5056#issuecomment-257148393
        #
        sum(x.multiply(y), axis=axes_to_sum, keepdims=keepdims)
        if (
                y.shape == x.shape
        ) else
        #
        # Sum multiply for shapes (M,N) and (K,1,N) over N
        #
        (
            lambda z: (
                add_singleton_axes(z, [-1]) if keepdims else
                z
            )
        )
        (
            np.asarray(x.dot(np.squeeze(y, axis=1).T)).T
        )
        if (
                y.ndim == 3 and
                y.shape[-2] == 1 and
                tuple(axes_to_sum) == (-1,) and
                y.shape[-1] == x.shape[-1]
        ) else
        not_implemented("Requested sparse matrix sum-multiply not implemented")
    )

    # def case_2d(x, y, axes_to_sum, keepdims):
    #     # TODO/FIXME: This method doesn't work properly because SciPy sparse
    #     # element-wise multiplication converts incorrectly to dense matrix if
    #     # any broadcasting occurs. See:
    #     # https://github.com/scipy/scipy/issues/5056#issuecomment-257148393
    #     return _sum_sparse(
    #         x.multiply(y),
    #         axis=axes_to_sum,
    #         keepdims=keepdims
    #     )

    # def case_dense(x, y, axes_to_sum, keepdims):
    #     if y.ndim != 3:
    #         raise NotImplementedError()

    #     if axes_to_sum != (

    #     (
    #     (K_y, M_y, N_y) = y.shape

    # function = (
    #     case_2d if max_dim == 2 else
    #     None
    # )

    # if max_dim == 2:
    #     return _sum_sparse(
    #         x_sparse.multiply(x_other),
    #         axis=axes_to_sum,
    #         keepdims=keepdims
    #     )
    # else:

    #     # Different axes:
    #     #
    #     # In sparse   In dense   To sum
    #     #      1          1         1   -> sum after
    #     #      1          0         1   -> sum after/before?
    #     #      0          1         1   -> sum before
    #     #      0          0         1   -> ignore
    #     #      1          1         0   -> multiply
    #     #      1          0         0   -> multiply
    #     #      0          1         0   -> multiply
    #     #      0          0         0   -> ignore
    #     # This branch can only reach if x_other is dense because sparse
    #     # matrices have ndim==2.

    #     # Sum axes that should be summed over in the end and are not in the
    #     # sparse matrix.
    #     x_dense = np.sum(
    #         x_other,
    #         axis=[
    #             a
    #             for a in axes_to_sum
    #             if ((a < -2) or (np.shape(x_sparse)[a]) == 1)
    #         ],
    #         keepdims=True
    #     )

    #     # Handle simple aligned matrices case with element-wise multiply
    #     if np.prod(np.shape(x_dense)[:-2]) == 1:
    #         return _sum_sparse(
    #             x_sparse.multiply(squeeze_to_dim(x_other, 2)),
    #             axis=axes_to_sum,
    #         )

    #     # Supporting sum&multiply operation for sparse-dense pair is not in
    #     # general possible with the builtin operations. One example: dense
    #     # has shape (3,4,5) and sparse has shape (4,5). Now, computing
    #     # dense*sparse would require converting sparse to dense. Or 

    #     # If dense is as large or larger than the sparse, just transform
    #     # the sparse to dense and compute with dense operations, because
    #     # such a case cannot be supported easily with builtin sparse
    #     # operations.
    #     if is_shape_subset(np.shape(x_sparse), np.shape(x_dense)[-2:]):
    #         return sum_multiply(
    #             x_sparse.toarray(),
    #             x_dense,
    #             axis=axis,
    #             keepdims=keepdims
    #         )

    #     # Sparse (3,1), dense (10,1,4)
    #     # Reshape the dense matrix to (M3, M2, M1)
    #     x_dense_matrix = np.reshape(x_dense, (-1,) + np.shape(x_dense)[-2:])

    #     # Let sparse shape be (N2, N1)

    #     # After the dense summation, there can be no summable axes that
    #     # exist in dense but are singleton or non-existent in sparse.
    #     #
    #     # Cases matched in order:
    #     #
    #     # We already know that we are not summing over D
    #     #
    #     # - sparse (.,.), dense (  .,.), axis=.  => use sparse multiply and sum
    #     #
    #     # - sparse (.,.), dense (.,M,N), axis=.  => use dense function
    #     #
    #     # Now we know that in dense M==1 and/or N==1
    #     #
    #     # - sparse (.,.), dense (.,.,.), axis=() => use dense multiply
    #     #
    #     # Now we know that we are summing over M and/or N
    #     #
    #     # - sparse (.,.), dense (.,1,1), axis=(M,N)  => sum whole sparse
    #     #
    #     # - sparse (.,.), dense (.,1,1), axis=. => ????
    #     #
    #     # - sparse (.,.), dense (.,.,.), axis=(M,N) => ????
    #     #
    #     # - sparse (.,N), dense (.,1,N), axis=(N) => sparse dot
    #     #
    #     # - sparse (M,.), dense (.,M,1), axis=(M) => sparse dot
    #     #
    #     # - sparse (1,N), dense (.,M,1), axis=(N)
    #     #
    #     # - sparse (M,N), dense (.,1,1), axis=(M)

    #     # - sparse (M,1), dense (.,1,N), axis=()

    #     # - sparse (1,N), dense (D,M,1), axis=
    #     # - sparse (.,.), dense (D,1,.), axis=
    #     # sparse (M,1), dense (D,1,N), axis=()

    #     # - sparse (.,.), dense (.,1,.), axis=(.)
    #     # - sparse (.,.), dense (.,.,1), axis=(.)

    #     # (keep dense only, keep both, sum both, keep sparse, sum sparse)


    # #ndim = max(np.ndim(y), np.ndim(x))
    # #x = sum_to_shape(x, np.shape(x)[-2:])
    # # for xj in xs:
    # #     print("DEBUG IN MISC")
    # #     print(xj)
    # #     y = y.multiply(xj)
    # return ( #atleast_nd(
    #     _sum_sparse(
    #         y.multiply(sum_to_shape(x, np.shape(x)[-2:])),
    #         axis=axis,
    #         keepdims=keepdims
    #     )
    #     #,
    #     #ndim
    # )


def _dense_sum_multiply(xs, axis, keepdims, sumaxis):
    # Computes sum(arg[0]*arg[1]*arg[2]*..., axis=axes_to_sum) without
    # explicitly computing the intermediate product

    # Broadcasted limensionality of the inputs
    max_dim = max(np.ndim(x) for x in xs)

    # Validate axes and standardize the format to a tuple of unique sorted
    # indices in {0,...,max_dim-1}.
    valid_axes = validate_axes(
        (
            list(range(max_dim)) if axis is None else
            axis
        ),
        max_dim
    )

    output_axes = (
        valid_axes if not sumaxis else
        tuple(a for a in range(max_dim) if a not in valid_axes)
    )

    # Form a list of pairs: the array in the product and its axes
    input_pairs = zipper_merge(
        xs,
        [tuple(range(max_dim - np.ndim(x), max_dim)) for x in xs]
    )
    pairs = input_pairs + [output_axes]

    # Compute the sum-product
    y = np.einsum(*pairs)

    # Restore summed axes as singleton axes if keepdims is True
    return (
        y if not keepdims else
        add_singleton_axes(y, [i for i in range(max_dim) if i not in output_axes])
    )


def add_singleton_axes(x, axes):
    """ Add singleton axes to the given positions """
    return functools.reduce(
        np.expand_dims,
        validate_axes(
            axes if axes is not None else (),
            np.ndim(x) + len(axes)
        ),
        x
    )


def sum_multiply(*args, axis=None, sumaxis=True, keepdims=False):

    if len(args) == 0:
        raise ValueError("You must give at least one input array")

    use_sparse = builtins.any(is_sparse(x) for x in args)

    function = (
        _sparse_sum_multiply if any(use_sparse) else
        _dense_sum_multiply
    )

    return function(args, axis=axis, keepdims=keepdims, sumaxis=sumaxis)


def sum_product(*args, axes_to_keep=None, axes_to_sum=None, keepdims=False):
    if axes_to_keep is not None:
        return sum_multiply(*args, 
                            axis=axes_to_keep, 
                            sumaxis=False,
                            keepdims=keepdims)
    else:
        return sum_multiply(*args, 
                            axis=axes_to_sum, 
                            sumaxis=True,
                            keepdims=keepdims)


def insert(l, index, value):
    l = list(l).copy()
    if index < 0:
        index = (len(l) + 1) + index
        if index < 0:
            # Cut negative values to zero so that non-integers remain
            # non-integers
            index = index + abs(round(index))
    l.insert(index, value)
    return l


def moveaxis(A, axis_from, axis_to):
    """
    Move the axis `axis_from` to position `axis_to`. 
    """
    if ((axis_from < 0 and abs(axis_from) > np.ndim(A)) or
        (axis_from >= 0 and axis_from >= np.ndim(A)) or
        (axis_to < 0 and abs(axis_to) > np.ndim(A)) or
        (axis_to >= 0  and axis_to >= np.ndim(A))):

        raise ValueError("Can't move axis %d to position %d. Axis index out of "
                         "bounds for array with shape %s"
                         % (axis_from,
                            axis_to,
                            np.shape(A)))

    axes = np.arange(np.ndim(A))
    axes[axis_from:axis_to] += 1
    axes[axis_from:axis_to:-1] -= 1
    axes[axis_to] = axis_from
    return np.transpose(A, axes=axes)


def safe_indices(inds, shape):
    """
    Makes sure that indices are valid for given shape.

    The shorter shape determines the length.

    For instance,

    .. testsetup::

       from bayespy.utils.misc import safe_indices

    >>> safe_indices( (3, 4, 5), (1, 6) )
    (0, 5)
    """
    m = min(len(inds), len(shape))

    if m == 0:
        return ()

    inds = inds[-m:]
    maxinds = np.array(shape[-m:]) - 1

    return tuple(np.fmin(inds, maxinds))


def broadcasted_shape(*shapes):
    """
    Computes the resulting broadcasted shape for a given set of shapes.

    Uses the broadcasting rules of NumPy.  Raises an exception if the shapes do
    not broadcast.
    """
    dim = 0
    for a in shapes:
        dim = max(dim, len(a))
    S = ()
    for i in range(-dim,0):
        s = 1
        for a in shapes:
            if -i <= len(a):
                if s == 1:
                    s = a[i]
                elif a[i] != 1 and a[i] != s:
                    raise ValueError("Shapes %s do not broadcast" % (shapes,))
        S = S + (s,)
    return S

def broadcasted_shape_from_arrays(*arrays):
    """
    Computes the resulting broadcasted shape for a given set of arrays.

    Raises an exception if the shapes do not broadcast.
    """

    shapes = [np.shape(array) for array in arrays]
    return broadcasted_shape(*shapes)


def is_shape_subset(sub_shape, full_shape):
    """
    """
    if len(sub_shape) > len(full_shape):
        return False
    for i in range(len(sub_shape)):
        ind = -1 - i
        if sub_shape[ind] != 1 and sub_shape[ind] != full_shape[ind]:
            return False
    return True


def add_axes(X, num=1, axis=0):
    for i in range(num):
        X = np.expand_dims(X, axis=axis)
    return X
    shape = np.shape(X)[:axis] + num*(1,) + np.shape(X)[axis:]
    return np.reshape(X, shape)


def add_leading_axes(x, n):
    return add_axes(x, axis=0, num=n)


def add_trailing_axes(x, n):
    return add_axes(x, axis=-1, num=n)


def nested_iterator(max_inds):
    s = [range(i) for i in max_inds]
    return itertools.product(*s)

def first(L):
    """
    """
    for (n,l) in enumerate(L):
        if l:
            return n
    return None

def squeeze(X):
    """
    Remove leading axes that have unit length.

    For instance, a shape (1,1,4,1,3) will be reshaped to (4,1,3).
    """
    shape = np.array(np.shape(X))
    inds = np.nonzero(shape != 1)[0]
    if len(inds) == 0:
        shape = ()
    else:
        shape = shape[inds[0]:]
    return np.reshape(X, shape)


def squeeze_to_dim(X, dim):
    s = tuple(range(np.ndim(X)-dim))
    return np.squeeze(X, axis=s)


def axes_to_collapse(shape_x, shape_to):
    # Solves which axes of shape shape_x need to be collapsed in order
    # to get the shape shape_to
    s = ()
    for j in range(-len(shape_x), 0):
        if shape_x[j] != 1:
            if -j > len(shape_to) or shape_to[j] == 1:
                s += (j,)
            elif shape_to[j] != shape_x[j]:
                print('Shape from: ' + str(shape_x))
                print('Shape to: ' + str(shape_to))
                raise Exception('Incompatible shape to squeeze')
    return tuple(s)

def sum_to_shape(X, s):
    """
    Sum axes of the array such that the resulting shape is as given.

    Thus, the shape of the result will be s or an error is raised.
    """
    # First, sum and remove axes that are not in s
    if np.ndim(X) > len(s):
        axes = tuple(range(-np.ndim(X), -len(s)))
    else:
        axes = ()
    Y = np.sum(X, axis=axes)

    # Second, sum axes that are 1 in s but keep the axes
    axes = ()
    for i in range(-np.ndim(Y), 0):
        if s[i] == 1:
            if np.shape(Y)[i] > 1:
                axes = axes + (i,)
        else:
            if np.shape(Y)[i] != s[i]:
                raise ValueError("Shape %s can't be summed to shape %s" %
                                 (np.shape(X), s))
    Y = np.sum(Y, axis=axes, keepdims=True)

    return Y

def repeat_to_shape(A, s):
    # Current shape
    t = np.shape(A)
    if len(t) > len(s):
        raise Exception("Can't repeat to a smaller shape")
    # Add extra axis
    t = tuple([1]*(len(s)-len(t))) + t
    A = np.reshape(A,t)
    # Repeat
    for i in reversed(range(len(s))):
        if s[i] != t[i]:
            if t[i] != 1:
                raise Exception("Can't repeat non-singular dimensions")
            else:
                A = np.repeat(A, s[i], axis=i)
    return A

def multidigamma(a, d):
    """
    Returns the derivative of the log of multivariate gamma.
    """
    return np.sum(special.digamma(a[...,None] - 0.5*np.arange(d)),
                  axis=-1)

m_digamma = multidigamma


def diagonal(A):
    return np.diagonal(A, axis1=-2, axis2=-1)


def make_diag(X, ndim=1, ndim_from=0):
    """
    Create a diagonal array given the diagonal elements.

    The diagonal array can be multi-dimensional. By default, the last axis is
    transformed to two axes (diagonal matrix) but this can be changed using ndim
    keyword. For instance, an array with shape (K,L,M,N) can be transformed to a
    set of diagonal 4-D tensors with shape (K,L,M,N,M,N) by giving ndim=2. If
    ndim=3, the result has shape (K,L,M,N,L,M,N), and so on.

    Diagonality means that for the resulting array Y holds:
    Y[...,i_1,i_2,..,i_ndim,j_1,j_2,..,j_ndim] is zero if i_n!=j_n for any n.
    """
    if ndim < 0:
        raise ValueError("Parameter ndim must be non-negative integer")

    if ndim_from < 0:
        raise ValueError("Parameter ndim_to must be non-negative integer")

    if ndim_from > ndim:
        raise ValueError("Parameter ndim_to must not be greater than ndim")

    if ndim == 0:
        return X

    if np.ndim(X) < 2 * ndim_from:
        raise ValueError("The array does not have enough axes")

    if ndim_from > 0:
        if np.shape(X)[-ndim_from:] != np.shape(X)[-2*ndim_from:-ndim_from]:
            raise ValueError("The array X is not square")

    if ndim == ndim_from:
        return X

    X = atleast_nd(X, ndim+ndim_from)

    if ndim > 0:
        if ndim_from > 0:
            I = identity(*(np.shape(X)[-(ndim_from+ndim):-ndim_from]))
        else:
            I = identity(*(np.shape(X)[-ndim:]))
        X = add_axes(X, axis=np.ndim(X)-ndim_from, num=ndim-ndim_from)
        X = I * X
    return X


def get_diag(X, ndim=1, ndim_to=0):
    """
    Get the diagonal of an array.

    If ndim>1, take the diagonal of the last 2*ndim axes.
    """
    if ndim < 0:
        raise ValueError("Parameter ndim must be non-negative integer")

    if ndim_to < 0:
        raise ValueError("Parameter ndim_to must be non-negative integer")

    if ndim_to > ndim:
        raise ValueError("Parameter ndim_to must not be greater than ndim")

    if ndim == 0:
        return X

    if np.ndim(X) < 2*ndim:
        raise ValueError("The array does not have enough axes")

    if np.shape(X)[-ndim:] != np.shape(X)[-2*ndim:-ndim]:
        raise ValueError("The array X is not square")

    if ndim == ndim_to:
        return X

    n_plate_axes = np.ndim(X) - 2 * ndim
    n_diag_axes = ndim - ndim_to

    axes = tuple(range(0, np.ndim(X) - ndim + ndim_to))

    lengths = [0, n_plate_axes, n_diag_axes, ndim_to, ndim_to]
    cutpoints = list(np.cumsum(lengths))

    axes_plates = axes[cutpoints[0]:cutpoints[1]]
    axes_diag= axes[cutpoints[1]:cutpoints[2]]
    axes_dims1 = axes[cutpoints[2]:cutpoints[3]]
    axes_dims2 = axes[cutpoints[3]:cutpoints[4]]

    axes_input = axes_plates + axes_diag + axes_dims1 + axes_diag + axes_dims2
    axes_output = axes_plates + axes_diag + axes_dims1 + axes_dims2

    return np.einsum(X, axes_input, axes_output)


def diag(X, ndim=1):
    """
    Create a diagonal array given the diagonal elements.

    The diagonal array can be multi-dimensional. By default, the last axis is
    transformed to two axes (diagonal matrix) but this can be changed using ndim
    keyword. For instance, an array with shape (K,L,M,N) can be transformed to a
    set of diagonal 4-D tensors with shape (K,L,M,N,M,N) by giving ndim=2. If
    ndim=3, the result has shape (K,L,M,N,L,M,N), and so on.

    Diagonality means that for the resulting array Y holds:
    Y[...,i_1,i_2,..,i_ndim,j_1,j_2,..,j_ndim] is zero if i_n!=j_n for any n.
    """
    X = atleast_nd(X, ndim)
    if ndim > 0:
        I = identity(*(np.shape(X)[-ndim:]))
        X = add_axes(X, axis=np.ndim(X), num=ndim)
        X = I * X
    return X

def m_dot(A,b):
    # Compute matrix-vector product over the last two axes of A and
    # the last axes of b.  Other axes are broadcasted. If A has shape
    # (..., M, N) and b has shape (..., N), then the result has shape
    # (..., M)
    
    #b = reshape(b, shape(b)[:-1] + (1,) + shape(b)[-1:])
    #return np.dot(A, b)
    return np.einsum('...ik,...k->...i', A, b)
    # TODO: Use einsum!!
    #return np.sum(A*b[...,np.newaxis,:], axis=(-1,))


def block_banded(D, B):
    """
    Construct a symmetric block-banded matrix.

    `D` contains square diagonal blocks.
    `B` contains super-diagonal blocks.

    The resulting matrix is:

    D[0],   B[0],   0,    0,    ..., 0,        0,        0
    B[0].T, D[1],   B[1], 0,    ..., 0,        0,        0
    0,      B[1].T, D[2], B[2], ..., ...,      ...,      ...
    ...     ...     ...   ...   ..., B[N-2].T, D[N-1],   B[N-1]
    0,      0,      0,    0,    ..., 0,        B[N-1].T, D[N]

    """

    D = [np.atleast_2d(d) for d in D]
    B = [np.atleast_2d(b) for b in B]

    # Number of diagonal blocks
    N = len(D)

    if len(B) != N-1:
        raise ValueError("The number of super-diagonal blocks must contain "
                         "exactly one block less than the number of diagonal "
                         "blocks")

    # Compute the size of the full matrix
    M = 0
    for i in range(N):
        if np.ndim(D[i]) != 2:
            raise ValueError("Blocks must be 2 dimensional arrays")
        d = np.shape(D[i])
        if d[0] != d[1]:
            raise ValueError("Diagonal blocks must be square")
        M += d[0]

    for i in range(N-1):
        if np.ndim(B[i]) != 2:
            raise ValueError("Blocks must be 2 dimensional arrays")
        b = np.shape(B[i])
        if b[0] != np.shape(D[i])[1] or b[1] != np.shape(D[i+1])[0]:
            raise ValueError("Shapes of the super-diagonal blocks do not match "
                             "the shapes of the diagonal blocks")

    A = np.zeros((M,M))
    k = 0

    for i in range(N-1):
        (d0, d1) = np.shape(B[i])
        # Diagonal block
        A[k:k+d0, k:k+d0] = D[i]
        # Super-diagonal block
        A[k:k+d0, k+d0:k+d0+d1] = B[i]
        # Sub-diagonal block
        A[k+d0:k+d0+d1, k:k+d0] = B[i].T

        k += d0
    A[k:,k:] = D[-1]

    return A


def dist_haversine(c1, c2, radius=6372795):

    # Convert coordinates to radians
    lat1 = np.atleast_1d(c1[0])[...,:,None] * np.pi / 180
    lon1 = np.atleast_1d(c1[1])[...,:,None] * np.pi / 180
    lat2 = np.atleast_1d(c2[0])[...,None,:] * np.pi / 180
    lon2 = np.atleast_1d(c2[1])[...,None,:] * np.pi / 180

    dlat = lat2 - lat1
    dlon = lon2 - lon1

    A = np.sin(dlat/2)**2 + np.cos(lat1)*np.cos(lat2)*(np.sin(dlon/2)**2)
    C = 2 * np.arctan2(np.sqrt(A), np.sqrt(1-A))
    
    return radius * C

def logsumexp(X, axis=None, keepdims=False):
    """
    Compute log(sum(exp(X)) in a numerically stable way
    """

    X = np.asanyarray(X)
    
    maxX = np.amax(X, axis=axis, keepdims=True)

    if np.ndim(maxX) > 0:
        maxX[~np.isfinite(maxX)] = 0
    elif not np.isfinite(maxX):
        maxX = 0

    X = X - maxX

    if not keepdims:
        maxX = np.squeeze(maxX, axis=axis)

    return np.log(np.sum(np.exp(X), axis=axis, keepdims=keepdims)) + maxX


def normalized_exp(phi):
    """Compute exp(phi) so that exp(phi) sums to one.

    This is useful for computing probabilities from log evidence.
    """
    logsum_p = logsumexp(phi, axis=-1, keepdims=True)
    logp = phi - logsum_p
    p = np.exp(logp)
    # Because of small numerical inaccuracy, normalize the probabilities
    # again for more accurate results
    return (
        p / np.sum(p, axis=-1, keepdims=True),
        logsum_p
    )


def invpsi(x):
    r"""
    Inverse digamma (psi) function.

    The digamma function is the derivative of the log gamma function.
    This calculates the value Y > 0 for a value X such that digamma(Y) = X.

    For the new version, see Appendix C:
    http://research.microsoft.com/en-us/um/people/minka/papers/dirichlet/minka-dirichlet.pdf

    For the previous implementation, see:
    http://www4.ncsu.edu/~pfackler/

    Are there speed/accuracy differences between the methods?
    """
    x = np.asanyarray(x)

    y = np.where(
        x >= -2.22,
        np.exp(x) + 0.5,
        -1/(x - special.psi(1))
    )
    for i in range(5):
        y = y - (special.psi(y) - x) / special.polygamma(1, y)

    return y

    # # Previous implementation. Is it worse? Is there difference?
    # L = 1.0
    # y = np.exp(x)
    # while (L > 1e-10):
    #     y += L*np.sign(x-special.psi(y))
    #     L /= 2
    # # Ad hoc by Jaakko
    # y = np.where(x < -100, -1 / x, y)
    # return y


def invgamma(x):
    r"""
    Inverse gamma function.

    See: http://mathoverflow.net/a/28977
    """
    k = 1.461632
    c = 0.036534
    L = np.log((x+c)/np.sqrt(2*np.pi))
    W = special.lambertw(L/np.exp(1))
    return L/W + 0.5


def mean(X, axis=None, keepdims=False):
    """
    Compute the mean, ignoring NaNs.
    """
    if np.ndim(X) == 0:
        if axis is not None:
            raise ValueError("Axis out of bounds")
        return X
    X = np.asanyarray(X)
    nans = np.isnan(X)
    X = X.copy()
    X[nans] = 0
    m = (np.sum(X, axis=axis, keepdims=keepdims) / 
         np.sum(~nans, axis=axis, keepdims=keepdims))
    return m


def gradient(f, x, epsilon=1e-6):
    return optimize.approx_fprime(x, f, epsilon)


def broadcast(*arrays, ignore_axis=None):
    """
    Explicitly broadcast arrays to same shapes.

    It is possible ignore some axes so that the arrays are not broadcasted
    along those axes.
    """

    shapes = [np.shape(array) for array in arrays]

    if ignore_axis is None:
        full_shape = broadcasted_shape(*shapes)

    else:
        try:
            ignore_axis = tuple(ignore_axis)
        except TypeError:
            ignore_axis = (ignore_axis,)

        if len(ignore_axis) != len(set(ignore_axis)):
            raise ValueError("Indices must be unique")

        if any(i >= 0 for i in ignore_axis):
            raise ValueError("Indices must be negative")

        # Put lengths of ignored axes to 1
        cut_shapes = [
            tuple(
                1
                if i in ignore_axis else
                shape[i]
                for i in range(-len(shape), 0)
            )
            for shape in shapes
        ]

        full_shape = broadcasted_shape(*cut_shapes)

    return [np.ones(full_shape) * array for array in arrays]


def block_diag(*arrays):
    """
    Form a block diagonal array from the given arrays.

    Compared to SciPy's block_diag, this utilizes broadcasting and accepts more
    than dimensions in the input arrays.

    """

    arrays = broadcast(*arrays, ignore_axis=(-1, -2))

    plates = np.shape(arrays[0])[:-2]

    M = sum(np.shape(array)[-2] for array in arrays)
    N = sum(np.shape(array)[-1] for array in arrays)

    Y = np.zeros(plates + (M, N))

    i_start = 0
    j_start = 0
    for array in arrays:
        i_end = i_start + np.shape(array)[-2]
        j_end = j_start + np.shape(array)[-1]
        Y[...,i_start:i_end,j_start:j_end] = array
        i_start = i_end
        j_start = j_end

    return Y


def concatenate(*arrays, axis=-1):
    """
    Concatenate arrays along a given axis.

    Compared to NumPy's concatenate, this utilizes broadcasting.
    """

    # numpy.concatenate doesn't do broadcasting, so we need to do it explicitly
    return np.concatenate(
        broadcast(*arrays, ignore_axis=axis),
        axis=axis
    )<|MERGE_RESOLUTION|>--- conflicted
+++ resolved
@@ -886,7 +886,10 @@
     return r * y
 
 
-<<<<<<< HEAD
+def multiply(*arrays):
+    return functools.reduce(np.multiply, arrays, 1)
+
+
 def validate_axes(axis, ndim):
     try:
         x = tuple(axis)
@@ -944,13 +947,6 @@
     # TODO/FIXME: Sparse matrix support and compatibility with NumPy arrays and
     # functions is extremely bad. Thus, this function only implements some
     # specific cases but no general recipe.
-=======
-def multiply(*arrays):
-    return functools.reduce(np.multiply, arrays, 1)
-
-
-def sum_multiply(*args, axis=None, sumaxis=True, keepdims=False):
->>>>>>> 37b656d1
 
     # Broadcasted limensionality of the inputs
     max_dim = builtins.max(np.ndim(x) for x in xs)
