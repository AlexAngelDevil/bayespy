--- conflicted
+++ resolved
@@ -81,14 +81,8 @@
 
     # Data with missing values
     mask = utils.random.mask(M, N, p=0.9) # randomly missing
-<<<<<<< HEAD
-    #mask[:,20:40] = False # gap missing
-    #mask[2,:] = False # gap missing
-=======
     mask[:,20:40] = False # gap missing
-    #mask[2,:] = False # gap missing
     y[~mask] = np.nan
->>>>>>> 15fd17fb
     Y.observe(y, mask=mask)
 
     # Construct inference machine
@@ -106,11 +100,7 @@
     # Inference loop.
     Q.update(X, W, repeat=1)
     Q.update(alpha, tau, repeat=1)
-<<<<<<< HEAD
-    Q.update(X, W, alpha, tau, repeat=3000)
-=======
     Q.update(X, W, alpha, tau, repeat=300)
->>>>>>> 15fd17fb
 
     plt.clf()
     WX_params = WX.get_parameters()
